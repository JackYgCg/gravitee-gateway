--- conflicted
+++ resolved
@@ -21,6 +21,7 @@
 import io.gravitee.common.util.ChangeListener;
 import io.gravitee.common.util.ObservableSet;
 import io.gravitee.definition.model.Endpoint;
+import io.gravitee.definition.model.services.schedule.Trigger;
 import io.gravitee.gateway.handlers.api.definition.Api;
 import io.gravitee.gateway.reactor.Reactable;
 import io.gravitee.gateway.reactor.ReactorEvent;
@@ -113,8 +114,6 @@
         removeTriggers(api);
     }
 
-<<<<<<< HEAD
-=======
     private long getDelayMillis(Trigger trigger) {
         switch (trigger.getUnit()) {
             case MILLISECONDS:
@@ -132,7 +131,6 @@
         return -1;
     }
 
->>>>>>> d48ce149
     private void addTrigger(Api api, EndpointRule rule) {
         EndpointRuleHandler runner = rule.createRunner(vertx, rule);
         runner.setStatusHandler(statusReporter);
