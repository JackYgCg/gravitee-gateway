--- conflicted
+++ resolved
@@ -29,11 +29,7 @@
 
     <groupId>io.gravitee.gateway</groupId>
     <artifactId>gravitee-gateway</artifactId>
-<<<<<<< HEAD
     <version>1.30.0-SNAPSHOT</version>
-=======
-    <version>1.29.2</version>
->>>>>>> 1b6c39ae
     <packaging>pom</packaging>
     <name>Gravitee.io APIM - Gateway</name>
 
