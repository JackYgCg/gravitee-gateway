--- conflicted
+++ resolved
@@ -29,11 +29,7 @@
 
     <groupId>io.gravitee.gateway</groupId>
     <artifactId>gravitee-gateway</artifactId>
-<<<<<<< HEAD
     <version>3.2.3-SNAPSHOT</version>
-=======
-    <version>3.0.12</version>
->>>>>>> 6cca2803
     <packaging>pom</packaging>
     <name>Gravitee.io APIM - Gateway</name>
 
@@ -242,8 +238,7 @@
 
     <properties>
         <gravitee-node.version>1.6.6</gravitee-node.version>
-<<<<<<< HEAD
-        <gravitee-definition.version>1.23.3</gravitee-definition.version>
+        <gravitee-definition.version>1.23.4-SNAPSHOT</gravitee-definition.version>
         <gravitee-common.version>1.18.0</gravitee-common.version>
         <gravitee-expression-language.version>1.4.2</gravitee-expression-language.version>
         <gravitee-repository.version>3.2.1</gravitee-repository.version>
@@ -252,21 +247,8 @@
         <gravitee-plugin-policy.version>1.13.0</gravitee-plugin-policy.version>
         <gravitee-plugin-alert.version>1.13.0</gravitee-plugin-alert.version>
         <gravitee-plugin-service-discovery.version>1.13.0</gravitee-plugin-service-discovery.version>
-        <gravitee-gateway-api.version>1.21.1</gravitee-gateway-api.version>
+        <gravitee-gateway-api.version>1.21.2-SNAPSHOT</gravitee-gateway-api.version>
         <gravitee-policy-api.version>1.9.0</gravitee-policy-api.version>
-=======
-        <gravitee-definition.version>1.22.4</gravitee-definition.version>
-        <gravitee-common.version>1.17.2</gravitee-common.version>
-        <gravitee-expression-language.version>1.4.2</gravitee-expression-language.version>
-        <gravitee-repository.version>3.0.7</gravitee-repository.version>
-        <gravitee-plugin-resource.version>1.10.0</gravitee-plugin-resource.version>
-        <gravitee-plugin-core.version>1.10.0</gravitee-plugin-core.version>
-        <gravitee-plugin-policy.version>1.10.0</gravitee-plugin-policy.version>
-        <gravitee-plugin-alert.version>1.10.0</gravitee-plugin-alert.version>
-        <gravitee-plugin-service-discovery.version>1.10.0</gravitee-plugin-service-discovery.version>
-        <gravitee-gateway-api.version>1.20.1</gravitee-gateway-api.version>
-        <gravitee-policy-api.version>1.7.0</gravitee-policy-api.version>
->>>>>>> 6cca2803
         <gravitee-alert-api.version>1.5.0</gravitee-alert-api.version>
         <gravitee-reporter-api.version>1.18.0</gravitee-reporter-api.version>
         <gravitee-service-discovery-api.version>1.1.1</gravitee-service-discovery-api.version>
