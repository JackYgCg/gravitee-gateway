--- conflicted
+++ resolved
@@ -29,11 +29,7 @@
 
     <groupId>io.gravitee.gateway</groupId>
     <artifactId>gravitee-gateway</artifactId>
-<<<<<<< HEAD
     <version>3.7.4-SNAPSHOT</version>
-=======
-    <version>3.5.12</version>
->>>>>>> 303f3107
     <packaging>pom</packaging>
     <name>Gravitee.io APIM - Gateway</name>
 
@@ -282,6 +278,16 @@
     <build>
         <pluginManagement>
             <plugins>
+                <plugin>
+                    <groupId>org.apache.maven.plugins</groupId>
+                    <artifactId>maven-surefire-plugin</artifactId>
+                    <version>2.22.2</version>
+                    <configuration>
+                        <excludes>
+                            <exclude>io/gravitee/gateway/standalone/**/*.java</exclude>
+                        </excludes>
+                    </configuration>
+                </plugin>
                 <!-- allow snapshot only for vertx until the final release -->
                 <plugin>
                     <groupId>org.apache.maven.plugins</groupId>
