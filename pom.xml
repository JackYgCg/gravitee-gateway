<?xml version="1.0" encoding="UTF-8"?>
<!--

    Copyright (C) 2015 The Gravitee team (http://gravitee.io)

    Licensed under the Apache License, Version 2.0 (the "License");
    you may not use this file except in compliance with the License.
    You may obtain a copy of the License at

            http://www.apache.org/licenses/LICENSE-2.0

    Unless required by applicable law or agreed to in writing, software
    distributed under the License is distributed on an "AS IS" BASIS,
    WITHOUT WARRANTIES OR CONDITIONS OF ANY KIND, either express or implied.
    See the License for the specific language governing permissions and
    limitations under the License.

-->
<project xmlns="http://maven.apache.org/POM/4.0.0"
         xmlns:xsi="http://www.w3.org/2001/XMLSchema-instance"
         xsi:schemaLocation="http://maven.apache.org/POM/4.0.0 http://maven.apache.org/xsd/maven-4.0.0.xsd">
    <modelVersion>4.0.0</modelVersion>

    <parent>
        <groupId>io.gravitee</groupId>
        <artifactId>gravitee-parent</artifactId>
        <version>19.2.4</version>
    </parent>

    <groupId>io.gravitee.gateway</groupId>
    <artifactId>gravitee-gateway</artifactId>
<<<<<<< HEAD
    <version>3.8.4-SNAPSHOT</version>
=======
    <version>3.5.13</version>
>>>>>>> 9c3321ad
    <packaging>pom</packaging>
    <name>Gravitee.io APIM - Gateway</name>

    <modules>
        <module>gravitee-gateway-env</module>
        <module>gravitee-gateway-buffer</module>
        <module>gravitee-gateway-reactor</module>
        <module>gravitee-gateway-reporting</module>
        <module>gravitee-gateway-repository</module>
        <module>gravitee-gateway-policy</module>
        <module>gravitee-gateway-resource</module>
        <module>gravitee-gateway-core</module>
        <module>gravitee-gateway-dictionary</module>
        <module>gravitee-gateway-http</module>
        <module>gravitee-gateway-standalone</module>
        <module>gravitee-gateway-handlers</module>
        <module>gravitee-gateway-services</module>
        <module>gravitee-gateway-security</module>
    </modules>

    <dependencyManagement>
        <dependencies>
            <!-- Gravitee.io -->
            <dependency>
                <groupId>io.gravitee.node</groupId>
                <artifactId>gravitee-node-container</artifactId>
                <version>${gravitee-node.version}</version>
            </dependency>

            <dependency>
                <groupId>io.gravitee.node</groupId>
                <artifactId>gravitee-node-api</artifactId>
                <version>${gravitee-node.version}</version>
            </dependency>

            <dependency>
                <groupId>io.gravitee.node</groupId>
                <artifactId>gravitee-node-cluster</artifactId>
                <version>${gravitee-node.version}</version>
            </dependency>

            <dependency>
                <groupId>io.gravitee.node</groupId>
                <artifactId>gravitee-node-vertx</artifactId>
                <version>${gravitee-node.version}</version>
            </dependency>

            <dependency>
                <groupId>io.gravitee.repository</groupId>
                <artifactId>gravitee-repository</artifactId>
                <version>${gravitee-repository.version}</version>
            </dependency>

            <dependency>
                <groupId>io.gravitee.common</groupId>
                <artifactId>gravitee-common</artifactId>
                <version>${gravitee-common.version}</version>
            </dependency>

            <dependency>
                <groupId>io.gravitee.definition</groupId>
                <artifactId>gravitee-definition-jackson</artifactId>
                <version>${gravitee-definition.version}</version>
            </dependency>

            <dependency>
                <groupId>io.gravitee.definition</groupId>
                <artifactId>gravitee-definition-model</artifactId>
                <version>${gravitee-definition.version}</version>
            </dependency>

            <dependency>
                <groupId>io.gravitee.gateway</groupId>
                <artifactId>gravitee-gateway-api</artifactId>
                <version>${gravitee-gateway-api.version}</version>
            </dependency>

            <dependency>
                <groupId>io.gravitee.policy</groupId>
                <artifactId>gravitee-policy-api</artifactId>
                <version>${gravitee-policy-api.version}</version>
            </dependency>

            <dependency>
                <groupId>io.gravitee.reporter</groupId>
                <artifactId>gravitee-reporter-api</artifactId>
                <version>${gravitee-reporter-api.version}</version>
            </dependency>

            <dependency>
                <groupId>io.gravitee.plugin</groupId>
                <artifactId>gravitee-plugin-core</artifactId>
                <version>${gravitee-plugin-core.version}</version>
            </dependency>

            <dependency>
                <groupId>io.gravitee.plugin</groupId>
                <artifactId>gravitee-plugin-policy</artifactId>
                <version>${gravitee-plugin-policy.version}</version>
            </dependency>

            <dependency>
                <groupId>io.gravitee.plugin</groupId>
                <artifactId>gravitee-plugin-resource</artifactId>
                <version>${gravitee-plugin-resource.version}</version>
            </dependency>

            <dependency>
                <groupId>io.gravitee.plugin</groupId>
                <artifactId>gravitee-plugin-alert</artifactId>
                <version>${gravitee-plugin-alert.version}</version>
            </dependency>

            <dependency>
                <groupId>io.gravitee.plugin</groupId>
                <artifactId>gravitee-plugin-service-discovery</artifactId>
                <version>${gravitee-plugin-service-discovery.version}</version>
            </dependency>

            <dependency>
                <groupId>io.gravitee.alert</groupId>
                <artifactId>gravitee-alert-api</artifactId>
                <version>${gravitee-alert-api.version}</version>
            </dependency>

            <dependency>
                <groupId>io.gravitee.discovery</groupId>
                <artifactId>gravitee-service-discovery-api</artifactId>
                <version>${gravitee-service-discovery-api.version}</version>
            </dependency>

            <dependency>
                <groupId>io.gravitee.el</groupId>
                <artifactId>gravitee-expression-language</artifactId>
                <version>${gravitee-expression-language.version}</version>
            </dependency>

            <dependency>
                <groupId>io.gravitee.resource</groupId>
                <artifactId>gravitee-resource-oauth2-provider-api</artifactId>
                <version>${gravitee-resource-oauth2-provider-api.version}</version>
            </dependency>

            <dependency>
                <groupId>io.gravitee.resource</groupId>
                <artifactId>gravitee-resource-cache-provider-api</artifactId>
                <version>${gravitee-resource-cache-provider-api.version}</version>
            </dependency>

            <!-- The following dependencies are necessary to make sure the good version is resolved (else they can still be overridden by dependency management of transitive dependencies) -->
            <dependency>
                <groupId>org.yaml</groupId>
                <artifactId>snakeyaml</artifactId>
                <version>${snakeyaml.version}</version>
            </dependency>
            <dependency>
                <groupId>com.google.guava</groupId>
                <artifactId>guava</artifactId>
                <version>${guava.version}</version>
            </dependency>
            <dependency>
                <groupId>org.apache.httpcomponents</groupId>
                <artifactId>httpclient</artifactId>
                <version>${httpclient.version}</version>
            </dependency>

            <!-- Spring -->
            <dependency>
                <groupId>org.springframework.integration</groupId>
                <artifactId>spring-integration-xml</artifactId>
                <version>${spring-integration.version}</version>
            </dependency>

            <!-- Force upgrade of netty -->
            <dependency>
                <groupId>io.netty</groupId>
                <artifactId>netty-bom</artifactId>
                <version>${netty.version}</version>
                <type>pom</type>
                <scope>import</scope>
            </dependency>
        </dependencies>
    </dependencyManagement>

    <dependencies>
        <!-- Logging -->
        <dependency>
            <groupId>org.slf4j</groupId>
            <artifactId>slf4j-api</artifactId>
        </dependency>
        <dependency>
            <groupId>ch.qos.logback</groupId>
            <artifactId>logback-classic</artifactId>
        </dependency>
        <dependency>
            <groupId>ch.qos.logback</groupId>
            <artifactId>logback-core</artifactId>
        </dependency>

        <!-- Unit Tests -->
        <dependency>
            <groupId>junit</groupId>
            <artifactId>junit</artifactId>
            <scope>test</scope>
        </dependency>
        <dependency>
            <groupId>org.mockito</groupId>
            <artifactId>mockito-core</artifactId>
            <scope>test</scope>
        </dependency>
        <dependency>
            <groupId>org.powermock</groupId>
            <artifactId>powermock-module-junit4</artifactId>
            <version>2.0.0</version>
            <scope>test</scope>
        </dependency>
    </dependencies>

    <properties>
<<<<<<< HEAD
        <gravitee-node.version>1.12.0</gravitee-node.version>
        <gravitee-definition.version>1.26.0</gravitee-definition.version>
        <gravitee-common.version>1.19.1</gravitee-common.version>
=======
        <gravitee-node.version>1.10.0</gravitee-node.version>
        <gravitee-definition.version>1.25.0</gravitee-definition.version>
        <gravitee-common.version>1.19.2</gravitee-common.version>
>>>>>>> 9c3321ad
        <gravitee-expression-language.version>1.4.2</gravitee-expression-language.version>
        <gravitee-repository.version>3.8.2</gravitee-repository.version>
        <gravitee-plugin-resource.version>1.16.0</gravitee-plugin-resource.version>
        <gravitee-plugin-core.version>1.16.0</gravitee-plugin-core.version>
        <gravitee-plugin-policy.version>1.16.0</gravitee-plugin-policy.version>
        <gravitee-plugin-alert.version>1.16.0</gravitee-plugin-alert.version>
        <gravitee-plugin-service-discovery.version>1.16.0</gravitee-plugin-service-discovery.version>
        <gravitee-gateway-api.version>1.25.0</gravitee-gateway-api.version>
        <gravitee-policy-api.version>1.10.0</gravitee-policy-api.version>
        <gravitee-alert-api.version>1.6.0</gravitee-alert-api.version>
        <gravitee-reporter-api.version>1.20.0</gravitee-reporter-api.version>
        <gravitee-service-discovery-api.version>1.1.1</gravitee-service-discovery-api.version>
        <gravitee-resource-oauth2-provider-api.version>1.3.0</gravitee-resource-oauth2-provider-api.version>
        <gravitee-resource-cache-provider-api.version>1.0.0</gravitee-resource-cache-provider-api.version>
        <httpclient.version>4.5.12</httpclient.version>
        <reflections.version>0.9.12</reflections.version>
        <snakeyaml.version>1.26</snakeyaml.version>
        <commons-io.version>2.5</commons-io.version>
        <commons-validator.version>1.4.1</commons-validator.version>
        <json-path.version>2.4.0</json-path.version>
        <wiremock.version>2.26.3</wiremock.version>
        <guava.version>29.0-jre</guava.version>
        <powermock.version>2.0.0</powermock.version>
        <nimbus-jwt.version>8.19</nimbus-jwt.version>
        <spring-integration.version>5.2.5.RELEASE</spring-integration.version>
        <protobuf-java.version>3.12.2</protobuf-java.version>
        <hazelcast.version>4.1.1</hazelcast.version>
        <jmh.version>1.26</jmh.version>
    </properties>

    <build>
        <plugins>
            <plugin>
                <groupId>org.apache.maven.plugins</groupId>
                <artifactId>maven-surefire-plugin</artifactId>
                <version>2.22.2</version>
                <configuration>
                    <excludes>
                        <exclude>io/gravitee/gateway/standalone/**/*.java</exclude>
                    </excludes>
                </configuration>
            </plugin>
        </plugins>
        <pluginManagement>
            <plugins>
                <!-- allow snapshot only for vertx until the final release -->
                <plugin>
                    <groupId>org.apache.maven.plugins</groupId>
                    <artifactId>maven-enforcer-plugin</artifactId>
                    <version>1.4.1</version>
                    <configuration>
                        <rules>
                            <requireReleaseDeps>
                                <message>No Snapshots Allowed!</message>
                                <excludes>
                                    <exclude>io.vertx:*</exclude>
                                </excludes>
                            </requireReleaseDeps>
                            <requireReleaseVersion>
                                <message>No Snapshots Allowed!</message>
                            </requireReleaseVersion>
                        </rules>
                    </configuration>
                </plugin>
            </plugins>
        </pluginManagement>
    </build>
    <profiles>
        <profile>
            <id>allow-snapshots-for-swagger3</id>
            <activation><activeByDefault>true</activeByDefault></activation>
            <repositories>
                <repository>
                    <id>snapshots-repo</id>
                    <url>https://oss.sonatype.org/content/repositories/snapshots</url>
                    <releases><enabled>false</enabled></releases>
                    <snapshots><enabled>true</enabled></snapshots>
                </repository>
            </repositories>
        </profile>
    </profiles>
</project><|MERGE_RESOLUTION|>--- conflicted
+++ resolved
@@ -29,11 +29,7 @@
 
     <groupId>io.gravitee.gateway</groupId>
     <artifactId>gravitee-gateway</artifactId>
-<<<<<<< HEAD
     <version>3.8.4-SNAPSHOT</version>
-=======
-    <version>3.5.13</version>
->>>>>>> 9c3321ad
     <packaging>pom</packaging>
     <name>Gravitee.io APIM - Gateway</name>
 
@@ -253,15 +249,9 @@
     </dependencies>
 
     <properties>
-<<<<<<< HEAD
         <gravitee-node.version>1.12.0</gravitee-node.version>
         <gravitee-definition.version>1.26.0</gravitee-definition.version>
-        <gravitee-common.version>1.19.1</gravitee-common.version>
-=======
-        <gravitee-node.version>1.10.0</gravitee-node.version>
-        <gravitee-definition.version>1.25.0</gravitee-definition.version>
         <gravitee-common.version>1.19.2</gravitee-common.version>
->>>>>>> 9c3321ad
         <gravitee-expression-language.version>1.4.2</gravitee-expression-language.version>
         <gravitee-repository.version>3.8.2</gravitee-repository.version>
         <gravitee-plugin-resource.version>1.16.0</gravitee-plugin-resource.version>
