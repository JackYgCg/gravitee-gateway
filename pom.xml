--- conflicted
+++ resolved
@@ -29,11 +29,7 @@
 
     <groupId>io.gravitee.gateway</groupId>
     <artifactId>gravitee-gateway</artifactId>
-<<<<<<< HEAD
     <version>1.26.1-SNAPSHOT</version>
-=======
-    <version>1.25.4</version>
->>>>>>> 7139af79
     <packaging>pom</packaging>
     <name>Gravitee.io APIM - Gateway</name>
 
@@ -214,11 +210,7 @@
         <gravitee-plugin-alert.version>1.9.0</gravitee-plugin-alert.version>
         <gravitee-plugin-service-discovery.version>1.9.0</gravitee-plugin-service-discovery.version>
         <gravitee-policy-api.version>1.5.0</gravitee-policy-api.version>
-<<<<<<< HEAD
-        <gravitee-gateway-api.version>1.16.0</gravitee-gateway-api.version>
-=======
-        <gravitee-gateway-api.version>1.15.1</gravitee-gateway-api.version>
->>>>>>> 7139af79
+        <gravitee-gateway-api.version>1.16.1-SNAPSHOT</gravitee-gateway-api.version>
         <gravitee-reporter-api.version>1.14.0</gravitee-reporter-api.version>
         <gravitee-alert-api.version>1.1.0</gravitee-alert-api.version>
         <gravitee-service-discovery-api.version>1.1.0</gravitee-service-discovery-api.version>
