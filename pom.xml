--- conflicted
+++ resolved
@@ -29,11 +29,7 @@
 
     <groupId>io.gravitee.gateway</groupId>
     <artifactId>gravitee-gateway</artifactId>
-<<<<<<< HEAD
     <version>3.6.2-SNAPSHOT</version>
-=======
-    <version>3.5.9</version>
->>>>>>> 1ea01bdd
     <packaging>pom</packaging>
     <name>Gravitee.io APIM - Gateway</name>
 
@@ -248,14 +244,10 @@
 
     <properties>
         <gravitee-node.version>1.10.0</gravitee-node.version>
-        <gravitee-definition.version>1.26.0</gravitee-definition.version>
+        <gravitee-definition.version>1.27.1-SNAPSHOT</gravitee-definition.version>
         <gravitee-common.version>1.19.1</gravitee-common.version>
         <gravitee-expression-language.version>1.4.2</gravitee-expression-language.version>
-<<<<<<< HEAD
-        <gravitee-repository.version>3.6.0</gravitee-repository.version>
-=======
-        <gravitee-repository.version>3.5.2</gravitee-repository.version>
->>>>>>> 1ea01bdd
+        <gravitee-repository.version>3.6.1-SNAPSHOT</gravitee-repository.version>
         <gravitee-plugin-resource.version>1.16.0</gravitee-plugin-resource.version>
         <gravitee-plugin-core.version>1.16.0</gravitee-plugin-core.version>
         <gravitee-plugin-policy.version>1.16.0</gravitee-plugin-policy.version>
