<?xml version="1.0" encoding="UTF-8"?>
<!--

    Copyright (C) 2015 The Gravitee team (http://gravitee.io)

    Licensed under the Apache License, Version 2.0 (the "License");
    you may not use this file except in compliance with the License.
    You may obtain a copy of the License at

            http://www.apache.org/licenses/LICENSE-2.0

    Unless required by applicable law or agreed to in writing, software
    distributed under the License is distributed on an "AS IS" BASIS,
    WITHOUT WARRANTIES OR CONDITIONS OF ANY KIND, either express or implied.
    See the License for the specific language governing permissions and
    limitations under the License.

-->
<project xmlns="http://maven.apache.org/POM/4.0.0"
         xmlns:xsi="http://www.w3.org/2001/XMLSchema-instance"
         xsi:schemaLocation="http://maven.apache.org/POM/4.0.0 http://maven.apache.org/xsd/maven-4.0.0.xsd">
    <modelVersion>4.0.0</modelVersion>

    <parent>
        <groupId>io.gravitee</groupId>
        <artifactId>gravitee-parent</artifactId>
        <version>16</version>
    </parent>

    <groupId>io.gravitee.gateway</groupId>
    <artifactId>gravitee-gateway</artifactId>
<<<<<<< HEAD
    <version>1.27.1-SNAPSHOT</version>
=======
    <version>1.25.7</version>
>>>>>>> 0c090d2a
    <packaging>pom</packaging>
    <name>Gravitee.io APIM - Gateway</name>

    <modules>
        <module>gravitee-gateway-env</module>
        <module>gravitee-gateway-buffer</module>
        <module>gravitee-gateway-reactor</module>
        <module>gravitee-gateway-reporting</module>
        <module>gravitee-gateway-repository</module>
        <module>gravitee-gateway-policy</module>
        <module>gravitee-gateway-resource</module>
        <module>gravitee-gateway-core</module>
        <module>gravitee-gateway-dictionary</module>
        <module>gravitee-gateway-http</module>
        <module>gravitee-gateway-standalone</module>
        <module>gravitee-gateway-handlers</module>
        <module>gravitee-gateway-services</module>
        <module>gravitee-gateway-security</module>
    </modules>

    <dependencyManagement>
        <dependencies>
            <!-- Gravitee.io -->
            <dependency>
                <groupId>io.gravitee.node</groupId>
                <artifactId>gravitee-node-container</artifactId>
                <version>${gravitee-node.version}</version>
            </dependency>

            <dependency>
                <groupId>io.gravitee.node</groupId>
                <artifactId>gravitee-node-api</artifactId>
                <version>${gravitee-node.version}</version>
            </dependency>

            <dependency>
                <groupId>io.gravitee.node</groupId>
                <artifactId>gravitee-node-vertx</artifactId>
                <version>${gravitee-node.version}</version>
            </dependency>

            <dependency>
                <groupId>io.gravitee.repository</groupId>
                <artifactId>gravitee-repository</artifactId>
                <version>${gravitee-repository.version}</version>
            </dependency>

            <dependency>
                <groupId>io.gravitee.common</groupId>
                <artifactId>gravitee-common</artifactId>
                <version>${gravitee-common.version}</version>
            </dependency>

            <dependency>
                <groupId>io.gravitee.definition</groupId>
                <artifactId>gravitee-definition-jackson</artifactId>
                <version>${gravitee-definition.version}</version>
            </dependency>

            <dependency>
                <groupId>io.gravitee.definition</groupId>
                <artifactId>gravitee-definition-model</artifactId>
                <version>${gravitee-definition.version}</version>
            </dependency>

            <dependency>
                <groupId>io.gravitee.gateway</groupId>
                <artifactId>gravitee-gateway-api</artifactId>
                <version>${gravitee-gateway-api.version}</version>
            </dependency>

            <dependency>
                <groupId>io.gravitee.policy</groupId>
                <artifactId>gravitee-policy-api</artifactId>
                <version>${gravitee-policy-api.version}</version>
            </dependency>

            <dependency>
                <groupId>io.gravitee.reporter</groupId>
                <artifactId>gravitee-reporter-api</artifactId>
                <version>${gravitee-reporter-api.version}</version>
            </dependency>

            <dependency>
                <groupId>io.gravitee.plugin</groupId>
                <artifactId>gravitee-plugin-core</artifactId>
                <version>${gravitee-plugin-core.version}</version>
            </dependency>

            <dependency>
                <groupId>io.gravitee.plugin</groupId>
                <artifactId>gravitee-plugin-policy</artifactId>
                <version>${gravitee-plugin-policy.version}</version>
            </dependency>

            <dependency>
                <groupId>io.gravitee.plugin</groupId>
                <artifactId>gravitee-plugin-resource</artifactId>
                <version>${gravitee-plugin-resource.version}</version>
            </dependency>

            <dependency>
                <groupId>io.gravitee.plugin</groupId>
                <artifactId>gravitee-plugin-alert</artifactId>
                <version>${gravitee-plugin-alert.version}</version>
            </dependency>

            <dependency>
                <groupId>io.gravitee.plugin</groupId>
                <artifactId>gravitee-plugin-service-discovery</artifactId>
                <version>${gravitee-plugin-service-discovery.version}</version>
            </dependency>

            <dependency>
                <groupId>io.gravitee.alert</groupId>
                <artifactId>gravitee-alert-api</artifactId>
                <version>${gravitee-alert-api.version}</version>
            </dependency>

            <dependency>
                <groupId>io.gravitee.discovery</groupId>
                <artifactId>gravitee-service-discovery-api</artifactId>
                <version>${gravitee-service-discovery-api.version}</version>
            </dependency>

            <dependency>
                <groupId>io.gravitee.el</groupId>
                <artifactId>gravitee-expression-language</artifactId>
                <version>${gravitee-expression-language.version}</version>
            </dependency>

            <!-- Vert.x -->
            <dependency>
                <groupId>io.vertx</groupId>
                <artifactId>vertx-core</artifactId>
                <version>${vertx.version}</version>
            </dependency>
        </dependencies>
    </dependencyManagement>

    <dependencies>
        <!-- Logging -->
        <dependency>
            <groupId>org.slf4j</groupId>
            <artifactId>slf4j-api</artifactId>
        </dependency>
        <dependency>
            <groupId>ch.qos.logback</groupId>
            <artifactId>logback-classic</artifactId>
        </dependency>
        <dependency>
            <groupId>ch.qos.logback</groupId>
            <artifactId>logback-core</artifactId>
        </dependency>

        <!-- Unit Tests -->
        <dependency>
            <groupId>junit</groupId>
            <artifactId>junit</artifactId>
            <scope>test</scope>
        </dependency>
        <dependency>
            <groupId>org.mockito</groupId>
            <artifactId>mockito-core</artifactId>
            <scope>test</scope>
        </dependency>
    </dependencies>

    <properties>
        <gravitee-node.version>1.4.2</gravitee-node.version>
        <gravitee-definition.version>1.18.0</gravitee-definition.version>
        <gravitee-common.version>1.15.0</gravitee-common.version>
        <gravitee-expression-language.version>1.2.0</gravitee-expression-language.version>
        <gravitee-repository.version>1.27.0</gravitee-repository.version>
        <gravitee-plugin-core.version>1.9.0</gravitee-plugin-core.version>
        <gravitee-plugin-policy.version>1.9.0</gravitee-plugin-policy.version>
        <gravitee-plugin-resource.version>1.9.0</gravitee-plugin-resource.version>
        <gravitee-plugin-alert.version>1.9.0</gravitee-plugin-alert.version>
        <gravitee-plugin-service-discovery.version>1.9.0</gravitee-plugin-service-discovery.version>
        <gravitee-policy-api.version>1.6.0</gravitee-policy-api.version>
        <gravitee-gateway-api.version>1.17.0</gravitee-gateway-api.version>
        <gravitee-reporter-api.version>1.15.0</gravitee-reporter-api.version>
        <gravitee-alert-api.version>1.1.0</gravitee-alert-api.version>
        <gravitee-service-discovery-api.version>1.1.0</gravitee-service-discovery-api.version>
        <jetty.version>9.2.24.v20180105</jetty.version>
        <httpclient.version>4.5.7</httpclient.version>
        <reflections.version>0.9.10</reflections.version>
        <snakeyaml.version>1.21</snakeyaml.version>
        <commons-io.version>2.5</commons-io.version>
        <commons-validator.version>1.4.1</commons-validator.version>
        <json-path.version>2.2.0</json-path.version>
        <wiremock.version>2.21.0</wiremock.version>
        <guava.version>26.0-jre</guava.version>
    </properties>

    <!-- allow snapshot only for vertx until the final release -->
    <build>
        <pluginManagement>
            <plugins>
                <plugin>
                    <groupId>org.apache.maven.plugins</groupId>
                    <artifactId>maven-enforcer-plugin</artifactId>
                    <version>1.4.1</version>
                    <configuration>
                        <rules>
                            <requireReleaseDeps>
                                <message>No Snapshots Allowed!</message>
                                <excludes>
                                    <exclude>io.vertx:*</exclude>
                                </excludes>
                            </requireReleaseDeps>
                            <requireReleaseVersion>
                                <message>No Snapshots Allowed!</message>
                            </requireReleaseVersion>
                        </rules>
                    </configuration>
                </plugin>
            </plugins>
        </pluginManagement>
    </build>
    <profiles>
        <profile>
            <id>allow-snapshots-for-swagger3</id>
            <activation><activeByDefault>true</activeByDefault></activation>
            <repositories>
                <repository>
                    <id>snapshots-repo</id>
                    <url>https://oss.sonatype.org/content/repositories/snapshots</url>
                    <releases><enabled>false</enabled></releases>
                    <snapshots><enabled>true</enabled></snapshots>
                </repository>
            </repositories>
        </profile>
    </profiles>
</project><|MERGE_RESOLUTION|>--- conflicted
+++ resolved
@@ -29,11 +29,7 @@
 
     <groupId>io.gravitee.gateway</groupId>
     <artifactId>gravitee-gateway</artifactId>
-<<<<<<< HEAD
     <version>1.27.1-SNAPSHOT</version>
-=======
-    <version>1.25.7</version>
->>>>>>> 0c090d2a
     <packaging>pom</packaging>
     <name>Gravitee.io APIM - Gateway</name>
 
