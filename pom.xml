--- conflicted
+++ resolved
@@ -29,11 +29,7 @@
 
     <groupId>io.gravitee.gateway</groupId>
     <artifactId>gravitee-gateway</artifactId>
-<<<<<<< HEAD
     <version>1.26.0-SNAPSHOT</version>
-=======
-    <version>1.25.3</version>
->>>>>>> a95514e5
     <packaging>pom</packaging>
     <name>Gravitee.io APIM - Gateway</name>
 
@@ -207,11 +203,7 @@
         <gravitee-definition.version>1.18.0</gravitee-definition.version>
         <gravitee-common.version>1.15.0</gravitee-common.version>
         <gravitee-expression-language.version>1.2.0</gravitee-expression-language.version>
-<<<<<<< HEAD
         <gravitee-repository.version>1.26.0-SNAPSHOT</gravitee-repository.version>
-=======
-        <gravitee-repository.version>1.25.1</gravitee-repository.version>
->>>>>>> a95514e5
         <gravitee-plugin-core.version>1.8.0</gravitee-plugin-core.version>
         <gravitee-plugin-policy.version>1.8.0</gravitee-plugin-policy.version>
         <gravitee-plugin-resource.version>1.8.0</gravitee-plugin-resource.version>
