--- conflicted
+++ resolved
@@ -24,11 +24,7 @@
     <parent>
         <groupId>io.gravitee.gateway.standalone</groupId>
         <artifactId>gravitee-gateway-standalone-distribution</artifactId>
-<<<<<<< HEAD
         <version>3.0.8-SNAPSHOT</version>
-=======
-		<version>1.30.21</version>
->>>>>>> 5f73f4a0
     </parent>
 
     <artifactId>gravitee-gateway-standalone-distribution-zip</artifactId>
@@ -41,7 +37,7 @@
     </properties>
 
     <dependencies>
-    
+
         <!-- Gravitee dependencies on distribution -->
         <dependency>
             <groupId>io.gravitee.gateway.standalone</groupId>
@@ -49,7 +45,7 @@
             <version>${project.version}</version>
             <type>pom</type>
         </dependency>
-        
+
     </dependencies>
 
 	<build>
