<?xml version="1.0" encoding="UTF-8"?>
<!--

    Copyright (C) 2015 The Gravitee team (http://gravitee.io)

    Licensed under the Apache License, Version 2.0 (the "License");
    you may not use this file except in compliance with the License.
    You may obtain a copy of the License at

            http://www.apache.org/licenses/LICENSE-2.0

    Unless required by applicable law or agreed to in writing, software
    distributed under the License is distributed on an "AS IS" BASIS,
    WITHOUT WARRANTIES OR CONDITIONS OF ANY KIND, either express or implied.
    See the License for the specific language governing permissions and
    limitations under the License.

-->
<project xmlns="http://maven.apache.org/POM/4.0.0"
         xmlns:xsi="http://www.w3.org/2001/XMLSchema-instance"
         xsi:schemaLocation="http://maven.apache.org/POM/4.0.0 http://maven.apache.org/xsd/maven-4.0.0.xsd">
    <modelVersion>4.0.0</modelVersion>

    <parent>
        <groupId>io.gravitee.gateway.standalone</groupId>
        <artifactId>gravitee-gateway-standalone-distribution</artifactId>
<<<<<<< HEAD
    <version>3.1.3-SNAPSHOT</version>
=======
        <version>3.0.7</version>
>>>>>>> 9a7e08d0
    </parent>

    <artifactId>gravitee-gateway-standalone-distribution-zip</artifactId>
    <name>Gravitee.io APIM - Gateway - Standalone - Distribution - ZIP</name>
    <packaging>pom</packaging>

    <properties>
        <!--suppress UnresolvedMavenProperty -->
		<gravitee.gateway.log.dir>${gravitee.home}/logs</gravitee.gateway.log.dir>
    </properties>

    <dependencies>
    
        <!-- Gravitee dependencies on distribution -->
        <dependency>
            <groupId>io.gravitee.gateway.standalone</groupId>
            <artifactId>gravitee-gateway-standalone-distribution</artifactId>
            <version>${project.version}</version>
            <type>pom</type>
        </dependency>
        
    </dependencies>

	<build>
		<finalName>gravitee-gateway-standalone-${project.version}</finalName>

		<plugins>
			<plugin>
				<artifactId>maven-assembly-plugin</artifactId>
				<version>2.4</version>
				<executions>
					<execution>
						<id>bin</id>
						<phase>package</phase>
						<goals>
							<goal>single</goal>
						</goals>
						<configuration>
							<appendAssemblyId>false</appendAssemblyId>
							<descriptors>
								<descriptor>src/main/assembly/distribution.xml</descriptor>
							</descriptors>
						</configuration>
					</execution>
				</executions>
			</plugin>
		</plugins>
	</build>
</project><|MERGE_RESOLUTION|>--- conflicted
+++ resolved
@@ -24,11 +24,7 @@
     <parent>
         <groupId>io.gravitee.gateway.standalone</groupId>
         <artifactId>gravitee-gateway-standalone-distribution</artifactId>
-<<<<<<< HEAD
     <version>3.1.3-SNAPSHOT</version>
-=======
-        <version>3.0.7</version>
->>>>>>> 9a7e08d0
     </parent>
 
     <artifactId>gravitee-gateway-standalone-distribution-zip</artifactId>
@@ -41,7 +37,7 @@
     </properties>
 
     <dependencies>
-    
+
         <!-- Gravitee dependencies on distribution -->
         <dependency>
             <groupId>io.gravitee.gateway.standalone</groupId>
@@ -49,7 +45,7 @@
             <version>${project.version}</version>
             <type>pom</type>
         </dependency>
-        
+
     </dependencies>
 
 	<build>
