<?xml version="1.0" encoding="UTF-8"?>
<!--

    Copyright (C) 2015 The Gravitee team (http://gravitee.io)

    Licensed under the Apache License, Version 2.0 (the "License");
    you may not use this file except in compliance with the License.
    You may obtain a copy of the License at

            http://www.apache.org/licenses/LICENSE-2.0

    Unless required by applicable law or agreed to in writing, software
    distributed under the License is distributed on an "AS IS" BASIS,
    WITHOUT WARRANTIES OR CONDITIONS OF ANY KIND, either express or implied.
    See the License for the specific language governing permissions and
    limitations under the License.

-->
<project xmlns="http://maven.apache.org/POM/4.0.0"
         xmlns:xsi="http://www.w3.org/2001/XMLSchema-instance"
         xsi:schemaLocation="http://maven.apache.org/POM/4.0.0 http://maven.apache.org/xsd/maven-4.0.0.xsd">
    <modelVersion>4.0.0</modelVersion>

    <parent>
        <groupId>io.gravitee.gateway.standalone</groupId>
        <artifactId>gravitee-gateway-standalone</artifactId>
<<<<<<< HEAD
        <version>3.0.13-SNAPSHOT</version>
=======
        <version>1.30.26</version>
>>>>>>> a290f9bd
    </parent>

    <artifactId>gravitee-gateway-standalone-bootstrap</artifactId>
    <name>Gravitee.io APIM - Gateway - Standalone - Bootstrap</name>

    <build>
        <plugins>
            <plugin>
                <groupId>org.apache.maven.plugins</groupId>
                <artifactId>maven-jar-plugin</artifactId>
                <version>3.1.0</version>
                <configuration>
                    <archive>
                        <manifest>
                            <addClasspath>false</addClasspath>
                            <mainClass>io.gravitee.gateway.standalone.boostrap.Bootstrap</mainClass>
                        </manifest>
                    </archive>
                </configuration>
            </plugin>
        </plugins>
    </build>
</project><|MERGE_RESOLUTION|>--- conflicted
+++ resolved
@@ -24,11 +24,7 @@
     <parent>
         <groupId>io.gravitee.gateway.standalone</groupId>
         <artifactId>gravitee-gateway-standalone</artifactId>
-<<<<<<< HEAD
         <version>3.0.13-SNAPSHOT</version>
-=======
-        <version>1.30.26</version>
->>>>>>> a290f9bd
     </parent>
 
     <artifactId>gravitee-gateway-standalone-bootstrap</artifactId>
