/**
 * Copyright (C) 2015 The Gravitee team (http://gravitee.io)
 *
 * Licensed under the Apache License, Version 2.0 (the "License");
 * you may not use this file except in compliance with the License.
 * You may obtain a copy of the License at
 *
 *         http://www.apache.org/licenses/LICENSE-2.0
 *
 * Unless required by applicable law or agreed to in writing, software
 * distributed under the License is distributed on an "AS IS" BASIS,
 * WITHOUT WARRANTIES OR CONDITIONS OF ANY KIND, either express or implied.
 * See the License for the specific language governing permissions and
 * limitations under the License.
 */
package io.gravitee.gateway.standalone.vertx;

import io.vertx.core.http.HttpServerOptions;
import org.springframework.beans.factory.InitializingBean;
import org.springframework.beans.factory.annotation.Autowired;
import org.springframework.beans.factory.annotation.Value;
import org.springframework.core.env.ConfigurableEnvironment;

/**
 * @author David BRASSELY (david.brassely at graviteesource.com)
 * @author GraviteeSource Team
 */
public class VertxHttpServerConfiguration implements InitializingBean {

    @Autowired
    private ConfigurableEnvironment environment;

    @Value("${http.port:8082}")
    private int port;

    @Value("${http.host:0.0.0.0}")
    private String host;

    @Value("${http.secured:false}")
    private boolean secured;

    @Value("${http.alpn:false}")
    private boolean alpn;

    @Value("${http.ssl.tlsProtocols:#{null}}")
    private String tlsProtocols;

    private ClientAuthMode clientAuth;

    @Value("${http.ssl.keystore.type:#{null}}")
    private String keyStoreType;

    @Value("${http.ssl.keystore.path:#{null}}")
    private String keyStorePath;

    @Value("${http.ssl.keystore.password:#{null}}")
    private String keyStorePassword;

    @Value("${http.ssl.truststore.type:#{null}}")
    private String trustStoreType;

    @Value("${http.ssl.truststore.path:#{null}}")
    private String trustStorePath;

    @Value("${http.ssl.truststore.password:#{null}}")
    private String trustStorePassword;

    @Value("${http.compressionSupported:" + HttpServerOptions.DEFAULT_COMPRESSION_SUPPORTED + "}")
    private boolean compressionSupported;

    @Value("${http.idleTimeout:" + HttpServerOptions.DEFAULT_IDLE_TIMEOUT + "}")
    private int idleTimeout;

    @Value("${http.tcpKeepAlive:true}")
    private boolean tcpKeepAlive;

    @Value("${http.maxHeaderSize:8192}")
    private int maxHeaderSize;

    @Value("${http.maxChunkSize:8192}")
    private int maxChunkSize;

    @Value("${http.maxInitialLineLength:4096}")
    private int maxInitialLineLength;

    @Value("${http.websocket.enabled:false}")
    private boolean websocketEnabled;

    @Value("${http.websocket.subProtocols:#{null}}")
    private String websocketSubProtocols;

    @Value("${http.websocket.perMessageWebSocketCompressionSupported:true}")
    private boolean perMessageWebSocketCompressionSupported;

    @Value("${http.websocket.perFrameWebSocketCompressionSupported:true}")
    private boolean perFrameWebSocketCompressionSupported;

    public int getPort() {
        return port;
    }

    public void setPort(int port) {
        this.port = port;
    }

    public String getHost() {
        return host;
    }

    public void setHost(String host) {
        this.host = host;
    }

    public boolean isSecured() {
        return secured;
    }

    public void setSecured(boolean secured) {
        this.secured = secured;
    }

    public String getKeyStorePath() {
        return keyStorePath;
    }

    public void setKeyStorePath(String keyStorePath) {
        this.keyStorePath = keyStorePath;
    }

    public String getKeyStorePassword() {
        return keyStorePassword;
    }

    public void setKeyStorePassword(String keyStorePassword) {
        this.keyStorePassword = keyStorePassword;
    }

    public String getTrustStorePassword() {
        return trustStorePassword;
    }

    public void setTrustStorePassword(String trustStorePassword) {
        this.trustStorePassword = trustStorePassword;
    }

    public String getTrustStorePath() {
        return trustStorePath;
    }

    public void setTrustStorePath(String trustStorePath) {
        this.trustStorePath = trustStorePath;
    }

    public ClientAuthMode isClientAuth() {
        return clientAuth;
    }

    public void setClientAuth(ClientAuthMode clientAuth) {
        this.clientAuth = clientAuth;
    }

    public boolean isCompressionSupported() {
        return compressionSupported;
    }

    public void setCompressionSupported(boolean compressionSupported) {
        this.compressionSupported = compressionSupported;
    }

    public int getIdleTimeout() {
        return idleTimeout;
    }

    public void setIdleTimeout(int idleTimeout) {
        this.idleTimeout = idleTimeout;
    }

    public boolean isTcpKeepAlive() {
        return tcpKeepAlive;
    }

    public void setTcpKeepAlive(boolean tcpKeepAlive) {
        this.tcpKeepAlive = tcpKeepAlive;
    }

    public boolean isAlpn() {
        return alpn;
    }

    public void setAlpn(boolean alpn) {
        this.alpn = alpn;
    }

    public String getTlsProtocols() {
        return tlsProtocols;
    }

    public void setTlsProtocols(String tlsProtocols) {
        this.tlsProtocols = tlsProtocols;
    }

    public int getMaxHeaderSize() {
        return maxHeaderSize;
    }

    public void setMaxHeaderSize(int maxHeaderSize) {
        this.maxHeaderSize = maxHeaderSize;
    }

    public int getMaxChunkSize() {
        return maxChunkSize;
    }

    public void setMaxChunkSize(int maxChunkSize) {
        this.maxChunkSize = maxChunkSize;
    }

    public boolean isWebsocketEnabled() {
        return websocketEnabled;
    }

    public void setWebsocketEnabled(boolean websocketEnabled) {
        this.websocketEnabled = websocketEnabled;
    }

    public String getKeyStoreType() {
        return keyStoreType;
    }

    public void setKeyStoreType(String keyStoreType) {
        this.keyStoreType = keyStoreType;
    }

    public String getTrustStoreType() {
        return trustStoreType;
    }

    public void setTrustStoreType(String trustStoreType) {
        this.trustStoreType = trustStoreType;
    }

    public String getWebsocketSubProtocols() {
        return websocketSubProtocols;
    }

    public void setWebsocketSubProtocols(String websocketSubProtocols) {
        this.websocketSubProtocols = websocketSubProtocols;
    }

<<<<<<< HEAD
    public boolean isPerMessageWebSocketCompressionSupported() {
        return perMessageWebSocketCompressionSupported;
    }

    public void setPerMessageWebSocketCompressionSupported(boolean perMessageWebSocketCompressionSupported) {
        this.perMessageWebSocketCompressionSupported = perMessageWebSocketCompressionSupported;
    }

    public boolean isPerFrameWebSocketCompressionSupported() {
        return perFrameWebSocketCompressionSupported;
    }

    public void setPerFrameWebSocketCompressionSupported(boolean perFrameWebSocketCompressionSupported) {
        this.perFrameWebSocketCompressionSupported = perFrameWebSocketCompressionSupported;
=======
    public int getMaxInitialLineLength() {
        return maxInitialLineLength;
    }

    public void setMaxInitialLineLength(int maxInitialLineLength) {
        this.maxInitialLineLength = maxInitialLineLength;
>>>>>>> 6cca2803
    }

    @Override
    public void afterPropertiesSet() throws Exception {
        String sClientAuthMode = environment.getProperty("http.ssl.clientAuth", ClientAuthMode.NONE.name());

        if (sClientAuthMode.equalsIgnoreCase(Boolean.TRUE.toString())) {
            clientAuth = ClientAuthMode.REQUIRED;
        } else if (sClientAuthMode.equalsIgnoreCase(Boolean.FALSE.toString())) {
            clientAuth = ClientAuthMode.NONE;
        } else {
            clientAuth = ClientAuthMode.valueOf(sClientAuthMode.toUpperCase());
        }
    }

    public enum ClientAuthMode {
        /**
         * No client authentication is requested or required.
         */
        NONE,

        /**
         * Accept authentication if presented by client. If this option is set and the client chooses
         * not to provide authentication information about itself, the negotiations will continue.
         */
        REQUEST,

        /**
         * Require client to present authentication, if not presented then negotiations will be declined.
         */
        REQUIRED
    }
}<|MERGE_RESOLUTION|>--- conflicted
+++ resolved
@@ -247,7 +247,14 @@
         this.websocketSubProtocols = websocketSubProtocols;
     }
 
-<<<<<<< HEAD
+    public int getMaxInitialLineLength() {
+        return maxInitialLineLength;
+    }
+
+    public void setMaxInitialLineLength(int maxInitialLineLength) {
+        this.maxInitialLineLength = maxInitialLineLength;
+    }
+
     public boolean isPerMessageWebSocketCompressionSupported() {
         return perMessageWebSocketCompressionSupported;
     }
@@ -262,14 +269,6 @@
 
     public void setPerFrameWebSocketCompressionSupported(boolean perFrameWebSocketCompressionSupported) {
         this.perFrameWebSocketCompressionSupported = perFrameWebSocketCompressionSupported;
-=======
-    public int getMaxInitialLineLength() {
-        return maxInitialLineLength;
-    }
-
-    public void setMaxInitialLineLength(int maxInitialLineLength) {
-        this.maxInitialLineLength = maxInitialLineLength;
->>>>>>> 6cca2803
     }
 
     @Override
