--- conflicted
+++ resolved
@@ -60,12 +60,6 @@
     private boolean isWebSocket(HttpServerRequest httpServerRequest) {
         String connectionHeader = httpServerRequest.getHeader(HttpHeaders.CONNECTION);
         String upgradeHeader = httpServerRequest.getHeader(HttpHeaders.UPGRADE);
-<<<<<<< HEAD
-
-        return (httpServerRequest.version() == HttpVersion.HTTP_1_0 || httpServerRequest.version() == HttpVersion.HTTP_1_1) &&
-                httpServerRequest.method() == HttpMethod.GET &&
-                HttpHeaderValues.UPGRADE.contentEqualsIgnoreCase(connectionHeader) &&
-=======
         boolean isUpgrade = false;
         if (connectionHeader != null) {
             String[] connectionParts = connectionHeader.split(",");
@@ -73,9 +67,9 @@
                 isUpgrade = HttpHeaderValues.UPGRADE.contentEqualsIgnoreCase(connectionParts[i].trim());
             }
         }
-        return httpServerRequest.method() == HttpMethod.GET &&
+        return (httpServerRequest.version() == HttpVersion.HTTP_1_0 || httpServerRequest.version() == HttpVersion.HTTP_1_1) &&
+                httpServerRequest.method() == HttpMethod.GET &&
                 isUpgrade &&
->>>>>>> 4a345fb2
                 HttpHeaderValues.WEBSOCKET.contentEqualsIgnoreCase(upgradeHeader);
     }
 }