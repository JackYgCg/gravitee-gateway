--- conflicted
+++ resolved
@@ -55,20 +55,10 @@
 
     private Handler<Long> timeoutHandler;
 
-<<<<<<< HEAD
-    public VertxHttpServerRequest(HttpServerRequest httpServerRequest) {
-        this.httpServerRequest = httpServerRequest;
-        this.timestamp = System.currentTimeMillis();
-        this.id = UUID.toString(UUID.random());
-=======
-    public VertxHttpServerRequest(HttpServerRequest httpServerRequest, boolean legacyDecodeUrlParams,
-                                  IdGenerator idGenerator) {
+    public VertxHttpServerRequest(HttpServerRequest httpServerRequest, IdGenerator idGenerator) {
         this.httpServerRequest = httpServerRequest;
         this.timestamp = System.currentTimeMillis();
         this.id = idGenerator.randomString();
-
-        this.legacyDecodeUrlParams = legacyDecodeUrlParams;
->>>>>>> 5faa2210
 
         this.metrics = Metrics.on(timestamp).build();
         this.metrics.setRequestId(id());
