--- conflicted
+++ resolved
@@ -24,11 +24,7 @@
     <parent>
         <groupId>io.gravitee.gateway</groupId>
         <artifactId>gravitee-gateway</artifactId>
-<<<<<<< HEAD
-        <version>3.1.2-SNAPSHOT</version>
-=======
-        <version>3.0.6</version>
->>>>>>> 3c554ebc
+    <version>3.1.2-SNAPSHOT</version>
     </parent>
 
     <groupId>io.gravitee.gateway.handlers</groupId>
