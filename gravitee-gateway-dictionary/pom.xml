--- conflicted
+++ resolved
@@ -24,11 +24,7 @@
     <parent>
         <groupId>io.gravitee.gateway</groupId>
         <artifactId>gravitee-gateway</artifactId>
-<<<<<<< HEAD
-        <version>3.2.2-SNAPSHOT</version>
-=======
-        <version>3.0.9</version>
->>>>>>> e27a246f
+    <version>3.2.2-SNAPSHOT</version>
     </parent>
 
     <artifactId>gravitee-gateway-dictionary</artifactId>
