/**
 * Copyright (C) 2015 The Gravitee team (http://gravitee.io)
 *
 * Licensed under the Apache License, Version 2.0 (the "License");
 * you may not use this file except in compliance with the License.
 * You may obtain a copy of the License at
 *
 *         http://www.apache.org/licenses/LICENSE-2.0
 *
 * Unless required by applicable law or agreed to in writing, software
 * distributed under the License is distributed on an "AS IS" BASIS,
 * WITHOUT WARRANTIES OR CONDITIONS OF ANY KIND, either express or implied.
 * See the License for the specific language governing permissions and
 * limitations under the License.
 */
package io.gravitee.gateway.http.connector;

import io.gravitee.common.component.AbstractLifecycleComponent;
import io.gravitee.common.http.HttpHeaders;
import io.gravitee.common.http.HttpHeadersValues;
import io.gravitee.common.http.HttpStatusCode;
import io.gravitee.definition.model.HttpClientSslOptions;
import io.gravitee.definition.model.HttpProxy;
import io.gravitee.definition.model.endpoint.HttpEndpoint;
import io.gravitee.definition.model.ssl.jks.JKSKeyStore;
import io.gravitee.definition.model.ssl.jks.JKSTrustStore;
import io.gravitee.definition.model.ssl.pem.PEMKeyStore;
import io.gravitee.definition.model.ssl.pem.PEMTrustStore;
import io.gravitee.definition.model.ssl.pkcs12.PKCS12KeyStore;
import io.gravitee.definition.model.ssl.pkcs12.PKCS12TrustStore;
import io.gravitee.gateway.api.Connector;
import io.gravitee.gateway.api.buffer.Buffer;
import io.gravitee.gateway.api.proxy.ProxyConnection;
import io.gravitee.gateway.api.proxy.ProxyRequest;
import io.gravitee.gateway.api.proxy.ProxyResponse;
import io.gravitee.gateway.api.proxy.ws.WebSocketProxyRequest;
import io.gravitee.gateway.core.endpoint.EndpointException;
import io.gravitee.gateway.core.proxy.EmptyProxyResponse;
import io.gravitee.gateway.core.proxy.ws.SwitchProtocolProxyResponse;
import io.gravitee.gateway.http.connector.ws.VertxWebSocketFrame;
import io.gravitee.gateway.http.connector.ws.VertxWebSocketProxyConnection;
import io.netty.channel.ConnectTimeoutException;
import io.netty.handler.codec.http.HttpHeaderNames;
import io.vertx.core.AsyncResult;
import io.vertx.core.Context;
import io.vertx.core.Handler;
import io.vertx.core.Vertx;
import io.vertx.core.http.*;
import io.vertx.core.http.impl.headers.VertxHttpHeaders;
import io.vertx.core.net.*;
import org.slf4j.Logger;
import org.slf4j.LoggerFactory;
import org.springframework.beans.factory.annotation.Autowired;
import org.springframework.core.env.Environment;

import java.net.ConnectException;
import java.net.NoRouteToHostException;
import java.net.URI;
import java.net.UnknownHostException;
import java.util.*;
import java.util.concurrent.ConcurrentHashMap;
import java.util.concurrent.TimeoutException;
import java.util.function.Function;

/**
 * @author David BRASSELY (david.brassely at graviteesource.com)
 * @author GraviteeSource Team
 */
public class VertxHttpClient extends AbstractLifecycleComponent<Connector> implements Connector {

    private final Logger LOGGER = LoggerFactory.getLogger(VertxHttpClient.class);

    private static final String HTTPS_SCHEME = "https";
    private static final String WSS_SCHEME = "wss";
    private static final int DEFAULT_HTTP_PORT = 80;
    private static final int DEFAULT_HTTPS_PORT = 443;

    private static final Set<CharSequence> HOP_HEADERS;

    private static final Set<CharSequence> WS_HOP_HEADERS;

    static {
        Set<CharSequence> hopHeaders = new HashSet<>();
        Set<CharSequence> wsHopHeaders = new HashSet<>();

        // Hop-by-hop headers
        hopHeaders.add(HttpHeaderNames.CONNECTION);
        hopHeaders.add(HttpHeaderNames.KEEP_ALIVE);
        hopHeaders.add(HttpHeaderNames.PROXY_AUTHORIZATION);
        hopHeaders.add(HttpHeaderNames.PROXY_AUTHENTICATE);
        hopHeaders.add(HttpHeaderNames.PROXY_CONNECTION);
        hopHeaders.add(HttpHeaderNames.TE);
        hopHeaders.add(HttpHeaderNames.TRAILER);
        hopHeaders.add(HttpHeaderNames.UPGRADE);

        // Hop-by-hop headers Websocket
        wsHopHeaders.add(HttpHeaderNames.KEEP_ALIVE);
        wsHopHeaders.add(HttpHeaderNames.PROXY_AUTHORIZATION);
        wsHopHeaders.add(HttpHeaderNames.PROXY_AUTHENTICATE);
        wsHopHeaders.add(HttpHeaderNames.PROXY_CONNECTION);
        wsHopHeaders.add(HttpHeaderNames.TE);
        wsHopHeaders.add(HttpHeaderNames.TRAILER);

        HOP_HEADERS = Collections.unmodifiableSet(hopHeaders);
        WS_HOP_HEADERS = Collections.unmodifiableSet(wsHopHeaders);
    }

    @Autowired
    private Vertx vertx;

    @Autowired
    private Environment environment;

    private final HttpEndpoint endpoint;

    private HttpClientOptions httpClientOptions;

    @Autowired
    public VertxHttpClient(HttpEndpoint endpoint) {
        this.endpoint = endpoint;
    }

    private final Map<Context, HttpClient> httpClients = new ConcurrentHashMap<>();

    @Override
    public ProxyConnection request(ProxyRequest proxyRequest) {
        HttpClient httpClient = httpClients.computeIfAbsent(Vertx.currentContext(), createHttpClient());

        // Remove hop-by-hop headers.
        if (! proxyRequest.isWebSocket()) {
            for (CharSequence header : HOP_HEADERS) {
                proxyRequest.headers().remove(header.toString());
            }
        } else {
            for (CharSequence header : WS_HOP_HEADERS) {
                proxyRequest.headers().remove(header.toString());
            }
        }

        final URI uri = proxyRequest.uri();

        final int port = uri.getPort() != -1 ? uri.getPort() :
                (HTTPS_SCHEME.equals(uri.getScheme()) || WSS_SCHEME.equals(uri.getScheme()) ? 443 : 80);

        final String host = (port == DEFAULT_HTTP_PORT || port == DEFAULT_HTTPS_PORT) ?
                uri.getHost() : uri.getHost() + ':' + port;

        proxyRequest.headers().set(HttpHeaders.HOST, host);

        // Apply headers from endpoint
        if (endpoint.getHeaders() != null && !endpoint.getHeaders().isEmpty()) {
            endpoint.getHeaders().forEach(proxyRequest.headers()::set);
        }

        String relativeUri = (uri.getRawQuery() == null) ? uri.getRawPath() : uri.getRawPath() + '?' + uri.getRawQuery();

        // Add the endpoint reference in metrics to know which endpoint has been invoked while serving the request
        proxyRequest.metrics().setEndpoint(uri.toString());

        if (proxyRequest.isWebSocket()) {
            VertxWebSocketProxyConnection webSocketProxyConnection = new VertxWebSocketProxyConnection();
            WebSocketProxyRequest wsProxyRequest = (WebSocketProxyRequest) proxyRequest;

            WebSocketConnectOptions options = new WebSocketConnectOptions()
                    .setHost(uri.getHost())
                    .setPort(port)
                    .setURI(relativeUri)
                    .setSubProtocols(wsProxyRequest.headers().get(HttpHeaderNames.SEC_WEBSOCKET_PROTOCOL.toString()));

            // Forward headers
            VertxHttpHeaders headers = new VertxHttpHeaders();
            wsProxyRequest.headers().forEach(headers::add);
            options.setHeaders(headers);

            httpClient.webSocket(options, new Handler<AsyncResult<WebSocket>>() {
                @Override
                public void handle(AsyncResult<WebSocket> event) {
                    if (event.succeeded()) {
                        // The client -> gateway connection must be upgraded now that the one between gateway -> upstream
                        // has been accepted
                        wsProxyRequest.upgrade();

                        WebSocket webSocket = event.result();
                        // From server to client
                        wsProxyRequest.frameHandler(frame -> {
                            if (frame.type() == io.gravitee.gateway.api.ws.WebSocketFrame.Type.BINARY) {
                                webSocket.writeBinaryMessage(io.vertx.core.buffer.Buffer.buffer(frame.data().getBytes()));
                            } else if (frame.type() == io.gravitee.gateway.api.ws.WebSocketFrame.Type.TEXT) {
                                webSocket.writeTextMessage(frame.data().toString());
                            }
                        });

                        wsProxyRequest.closeHandler(result -> webSocket.close());

                        // From client to server
                        webSocket.frameHandler(frame -> wsProxyRequest.write(new VertxWebSocketFrame(frame)));

                        webSocket.closeHandler(event1 -> wsProxyRequest.close());

                        webSocket.exceptionHandler(new Handler<Throwable>() {
                            @Override
                            public void handle(Throwable throwable) {
                                wsProxyRequest.reject(HttpStatusCode.BAD_REQUEST_400);
                                ProxyResponse clientResponse = new EmptyProxyResponse(HttpStatusCode.BAD_REQUEST_400);

                                clientResponse.headers().set(HttpHeaders.CONNECTION, HttpHeadersValues.CONNECTION_CLOSE);
                                webSocketProxyConnection.handleResponse(clientResponse);
                            }
                        });

                        // Tell the reactor that the request has been handled by the HTTP client
                        webSocketProxyConnection.handleResponse(new SwitchProtocolProxyResponse());
                    } else {
                        Throwable throwable = event.cause();

                        if (throwable instanceof WebsocketRejectedException) {
                            wsProxyRequest.reject(((WebsocketRejectedException) throwable).getStatus());
                            ProxyResponse clientResponse = new EmptyProxyResponse(((WebsocketRejectedException) throwable).getStatus());

                            clientResponse.headers().set(HttpHeaders.CONNECTION, HttpHeadersValues.CONNECTION_CLOSE);
                            webSocketProxyConnection.handleResponse(clientResponse);
                        } else {
                            wsProxyRequest.reject(HttpStatusCode.BAD_GATEWAY_502);
                            ProxyResponse clientResponse = new EmptyProxyResponse(HttpStatusCode.BAD_GATEWAY_502);

                            clientResponse.headers().set(HttpHeaders.CONNECTION, HttpHeadersValues.CONNECTION_CLOSE);
                            webSocketProxyConnection.handleResponse(clientResponse);
                        }
                    }
                }
            });

            return webSocketProxyConnection;
        } else {
            // Prepare HTTP request
            HttpClientRequest clientRequest = httpClient.request(
                    HttpMethod.valueOf(proxyRequest.method().name()), port, uri.getHost(), relativeUri);
            clientRequest.setTimeout(endpoint.getHttpClientOptions().getReadTimeout());
            clientRequest.setFollowRedirects(endpoint.getHttpClientOptions().isFollowRedirects());

            if (proxyRequest.method() == io.gravitee.common.http.HttpMethod.OTHER) {
                clientRequest.setRawMethod(proxyRequest.rawMethod());
            }

            VertxProxyConnection proxyConnection = new VertxProxyConnection(proxyRequest, clientRequest);
            clientRequest.handler(clientResponse -> handleClientResponse(proxyConnection, clientResponse, clientRequest));

            clientRequest.connectionHandler(connection -> {
                connection.exceptionHandler(ex -> {
                    // I don't want to fill my logs with error
                });
            });

            clientRequest.exceptionHandler(event -> {
                if (!proxyConnection.isCanceled() && !proxyConnection.isTransmitted()) {
                    proxyRequest.metrics().setMessage(event.getMessage());

                    if (proxyConnection.timeoutHandler() != null
                            && (event instanceof ConnectException ||
                            event instanceof TimeoutException ||
                            event instanceof NoRouteToHostException ||
                            event instanceof UnknownHostException)) {
                        proxyConnection.handleConnectTimeout(event);
                    } else {
                        ProxyResponse clientResponse = new EmptyProxyResponse(
                                ((event instanceof ConnectTimeoutException) || (event instanceof TimeoutException)) ?
                                        HttpStatusCode.GATEWAY_TIMEOUT_504 : HttpStatusCode.BAD_GATEWAY_502);

                        clientResponse.headers().set(HttpHeaders.CONNECTION, HttpHeadersValues.CONNECTION_CLOSE);
                        proxyConnection.handleResponse(clientResponse);
                    }
                }
            });

            return proxyConnection;
        }
    }

    private void handleClientResponse(final VertxProxyConnection proxyConnection,
                                      final HttpClientResponse clientResponse, final HttpClientRequest clientRequest) {
        VertxProxyResponse proxyClientResponse = new VertxProxyResponse(clientResponse);
        proxyConnection.setProxyResponse(proxyClientResponse);

        // Copy HTTP headers
        clientResponse.headers().names().forEach(headerName ->
                proxyClientResponse.headers().put(headerName, clientResponse.headers().getAll(headerName)));

        proxyClientResponse.pause();

        // Copy body content
        clientResponse.handler(event -> proxyClientResponse.bodyHandler().handle(Buffer.buffer(event.getBytes())));

        // Signal end of the response
        clientResponse.endHandler(v -> proxyClientResponse.endHandler().handle(null));

        clientResponse.exceptionHandler(throwable -> {
            LOGGER.error("Unexpected error while handling backend response for request {} {} - {}",
                    clientRequest.method(), clientRequest.absoluteURI(), throwable.getMessage());
            proxyClientResponse.endHandler().handle(null);
        });

        proxyConnection.handleResponse(proxyClientResponse);
    }

    @Override
    protected void doStart() throws Exception {
        httpClientOptions = new HttpClientOptions();

        httpClientOptions.setPipelining(endpoint.getHttpClientOptions().isPipelining());
        httpClientOptions.setKeepAlive(endpoint.getHttpClientOptions().isKeepAlive());
        httpClientOptions.setIdleTimeout((int) (endpoint.getHttpClientOptions().getIdleTimeout() / 1000));
        httpClientOptions.setConnectTimeout((int) endpoint.getHttpClientOptions().getConnectTimeout());
        httpClientOptions.setUsePooledBuffers(true);
        httpClientOptions.setMaxPoolSize(endpoint.getHttpClientOptions().getMaxConcurrentConnections());
        httpClientOptions.setTryUseCompression(endpoint.getHttpClientOptions().isUseCompression());
        httpClientOptions.setTryUsePerFrameWebSocketCompression(true);
        httpClientOptions.setTryUsePerMessageWebSocketCompression(true);

        URI target = URI.create(endpoint.getTarget());

        // Configure proxy
        HttpProxy proxy = endpoint.getHttpProxy();
        if (proxy != null && proxy.isEnabled()) {
            ProxyOptions proxyOptions;

            if (proxy.isUseSystemProxy()) {
                proxyOptions = getSystemProxyOptions();
            } else {
                proxyOptions = new ProxyOptions();
                proxyOptions.setHost(proxy.getHost());
                proxyOptions.setPort(proxy.getPort());
                proxyOptions.setUsername(proxy.getUsername());
                proxyOptions.setPassword(proxy.getPassword());
                proxyOptions.setType(ProxyType.valueOf(proxy.getType().name()));

            }
            httpClientOptions.setProxyOptions(proxyOptions);
        }

        HttpClientSslOptions sslOptions = endpoint.getHttpClientSslOptions();

        if (HTTPS_SCHEME.equalsIgnoreCase(target.getScheme()) || WSS_SCHEME.equalsIgnoreCase(target.getScheme())) {
            // Configure SSL
            httpClientOptions.setSsl(true);

            if (sslOptions != null) {
                httpClientOptions
                        .setVerifyHost(sslOptions.isHostnameVerifier())
                        .setTrustAll(sslOptions.isTrustAll());

                // Client trust configuration
                if (!sslOptions.isTrustAll() && sslOptions.getTrustStore() != null) {
                    switch (sslOptions.getTrustStore().getType()) {
                        case PEM:
                            PEMTrustStore pemTrustStore = (PEMTrustStore) sslOptions.getTrustStore();
                            PemTrustOptions pemTrustOptions = new PemTrustOptions();
                            if (pemTrustStore.getPath() != null && !pemTrustStore.getPath().isEmpty()) {
                                pemTrustOptions.addCertPath(pemTrustStore.getPath());
                            } else if (pemTrustStore.getContent() != null && !pemTrustStore.getContent().isEmpty()) {
                                pemTrustOptions.addCertValue(io.vertx.core.buffer.Buffer.buffer(pemTrustStore.getContent()));
                            } else {
                                throw new EndpointException("Missing PEM certificate value for endpoint " + endpoint.getName());
                            }
                            this.httpClientOptions.setPemTrustOptions(pemTrustOptions);
                            break;
                        case PKCS12:
                            PKCS12TrustStore pkcs12TrustStore = (PKCS12TrustStore) sslOptions.getTrustStore();
                            PfxOptions pfxOptions = new PfxOptions();
                            pfxOptions.setPassword(pkcs12TrustStore.getPassword());
                            if (pkcs12TrustStore.getPath() != null && !pkcs12TrustStore.getPath().isEmpty()) {
                                pfxOptions.setPath(pkcs12TrustStore.getPath());
                            } else if (pkcs12TrustStore.getContent() != null && !pkcs12TrustStore.getContent().isEmpty()) {
                                pfxOptions.setValue(io.vertx.core.buffer.Buffer.buffer(pkcs12TrustStore.getContent()));
                            } else {
                                throw new EndpointException("Missing PKCS12 value for endpoint " + endpoint.getName());
                            }
                            this.httpClientOptions.setPfxTrustOptions(pfxOptions);
                            break;
                        case JKS:
                            JKSTrustStore jksTrustStore = (JKSTrustStore) sslOptions.getTrustStore();
                            JksOptions jksOptions = new JksOptions();
                            jksOptions.setPassword(jksTrustStore.getPassword());
                            if (jksTrustStore.getPath() != null && !jksTrustStore.getPath().isEmpty()) {
                                jksOptions.setPath(jksTrustStore.getPath());
                            } else if (jksTrustStore.getContent() != null && !jksTrustStore.getContent().isEmpty()) {
                                jksOptions.setValue(io.vertx.core.buffer.Buffer.buffer(jksTrustStore.getContent()));
                            } else {
                                throw new EndpointException("Missing JKS value for endpoint " + endpoint.getName());
                            }
                            this.httpClientOptions.setTrustStoreOptions(jksOptions);
                            break;
                    }
                }

                // Client authentication configuration
                if (sslOptions.getKeyStore() != null) {
                    switch (sslOptions.getKeyStore().getType()) {
                        case PEM:
                            PEMKeyStore pemKeyStore = (PEMKeyStore) sslOptions.getKeyStore();
                            PemKeyCertOptions pemKeyCertOptions = new PemKeyCertOptions();
                            if (pemKeyStore.getCertPath() != null && !pemKeyStore.getCertPath().isEmpty()) {
                                pemKeyCertOptions.setCertPath(pemKeyStore.getCertPath());
                            } else if (pemKeyStore.getCertContent() != null && !pemKeyStore.getCertContent().isEmpty()) {
                                pemKeyCertOptions.setCertValue(io.vertx.core.buffer.Buffer.buffer(pemKeyStore.getCertContent()));
                            }
                            if (pemKeyStore.getKeyPath() != null && !pemKeyStore.getKeyPath().isEmpty()) {
                                pemKeyCertOptions.setKeyPath(pemKeyStore.getKeyPath());
                            } else if (pemKeyStore.getKeyContent() != null && !pemKeyStore.getKeyContent().isEmpty()) {
                                pemKeyCertOptions.setKeyValue(io.vertx.core.buffer.Buffer.buffer(pemKeyStore.getKeyContent()));
                            }
                            this.httpClientOptions.setPemKeyCertOptions(pemKeyCertOptions);
                            break;
                        case PKCS12:
                            PKCS12KeyStore pkcs12KeyStore = (PKCS12KeyStore) sslOptions.getKeyStore();
                            PfxOptions pfxOptions = new PfxOptions();
                            pfxOptions.setPassword(pkcs12KeyStore.getPassword());
                            if (pkcs12KeyStore.getPath() != null && !pkcs12KeyStore.getPath().isEmpty()) {
                                pfxOptions.setPath(pkcs12KeyStore.getPath());
                            } else if (pkcs12KeyStore.getContent() != null && !pkcs12KeyStore.getContent().isEmpty()) {
                                pfxOptions.setValue(io.vertx.core.buffer.Buffer.buffer(pkcs12KeyStore.getContent()));
                            }
                            this.httpClientOptions.setPfxKeyCertOptions(pfxOptions);
                            break;
                        case JKS:
                            JKSKeyStore jksKeyStore = (JKSKeyStore) sslOptions.getKeyStore();
                            JksOptions jksOptions = new JksOptions();
                            jksOptions.setPassword(jksKeyStore.getPassword());
                            if (jksKeyStore.getPath() != null && !jksKeyStore.getPath().isEmpty()) {
                                jksOptions.setPath(jksKeyStore.getPath());
                            } else if (jksKeyStore.getContent() != null && !jksKeyStore.getContent().isEmpty()) {
                                jksOptions.setValue(io.vertx.core.buffer.Buffer.buffer(jksKeyStore.getContent()));
                            }
                            this.httpClientOptions.setKeyStoreOptions(jksOptions);
                            break;
                    }
                }
            }
        }

        printHttpClientConfiguration(httpClientOptions);
    }

    @Override
    protected void doStop() throws Exception {
        LOGGER.info("Closing HTTP Client for '{}' endpoint [{}]", endpoint.getName(), endpoint.getTarget());

        httpClients.values().forEach(httpClient -> {
            try {
                httpClient.close();
            } catch (IllegalStateException ise) {
                LOGGER.warn(ise.getMessage());
            }
        });
    }

    private Function<Context, HttpClient> createHttpClient() {
        return context -> vertx.createHttpClient(httpClientOptions);
    }

    private void printHttpClientConfiguration(HttpClientOptions httpClientOptions) {
        LOGGER.info("Create HTTP Client with configuration: ");
        LOGGER.info("\tHTTP {" +
                "ConnectTimeout='" + httpClientOptions.getConnectTimeout() + '\'' +
                ", KeepAlive='" + httpClientOptions.isKeepAlive() + '\'' +
                ", IdleTimeout='" + httpClientOptions.getIdleTimeout() + '\'' +
                ", MaxChunkSize='" + httpClientOptions.getMaxChunkSize() + '\'' +
                ", MaxPoolSize='" + httpClientOptions.getMaxPoolSize() + '\'' +
                ", MaxWaitQueueSize='" + httpClientOptions.getMaxWaitQueueSize() + '\'' +
                ", Pipelining='" + httpClientOptions.isPipelining() + '\'' +
                ", PipeliningLimit='" + httpClientOptions.getPipeliningLimit() + '\'' +
                ", TryUseCompression='" + httpClientOptions.isTryUseCompression() + '\'' +
                '}');

        if (httpClientOptions.isSsl()) {
            LOGGER.info("\tSSL {" +
                    "TrustAll='" + httpClientOptions.isTrustAll() + '\'' +
                    ", VerifyHost='" + httpClientOptions.isVerifyHost() + '\'' +
                    '}');
        }

        if (httpClientOptions.getProxyOptions() != null) {
            LOGGER.info("\tProxy {" +
                    "Type='" + httpClientOptions.getProxyOptions().getType() +
                    ", Host='" + httpClientOptions.getProxyOptions().getHost() + '\'' +
                    ", Port='" + httpClientOptions.getProxyOptions().getPort() + '\'' +
                    ", Username='" + httpClientOptions.getProxyOptions().getUsername() + '\'' +
                    '}');
        }
    }
<<<<<<< HEAD
=======

    private URI getEncodedURI(URI uri) {

        // Path segments must be encoded to avoid bad URI syntax
        String [] segments = uri.getRawPath().split(URI_PATH_SEPARATOR);
        StringJoiner pathBuilder = new StringJoiner(URI_PATH_SEPARATOR);

        for(String pathSeg : segments) {
            pathBuilder.add(UrlEscapers.urlPathSegmentEscaper().escape(pathSeg));
        }

        String encodedPath = pathBuilder.toString();
        String encodedQuery = null;
        if(uri.getRawQuery() != null) {
            StringJoiner queryBuilder = new StringJoiner("&");
            String query = uri.getRawQuery();
            //EndpointInvoker.buildURI use only the '&' as a query parameter separator. No need to test ';'
            String[] params = query.split("&");
            for (String param: params) {
                try {
                    int equalIndex = param.indexOf('=');
                    if (equalIndex >= 0) {
                        String encodeKey = URLEncoder.encode(param.substring(0, equalIndex), Charset.defaultCharset().name());
                        String encodeValue = URLEncoder.encode(param.substring(equalIndex+1), Charset.defaultCharset().name());
                        queryBuilder.add(encodeKey + '=' + encodeValue);

                    } else {
                        queryBuilder.add(URLEncoder.encode(param, Charset.defaultCharset().name()));
                    }
                } catch (UnsupportedEncodingException e) {
                    LOGGER.error("An error occurs when trying to encode " + param + ". Add the unencoded value.", e);
                    queryBuilder.add(param);
                }
            }
            encodedQuery = queryBuilder.toString();
        }

        return URI.create(
                uri.getScheme() + "://" +
                        uri.getHost()+
                        (uri.getPort()==-1?"":(':' + uri.getPort()))+
                        encodedPath+
                        ((encodedQuery==null) ? "" : '?' + encodedQuery));
    }

    private ProxyOptions getSystemProxyOptions() {

        StringBuilder errors = new StringBuilder();
        ProxyOptions proxyOptions = new ProxyOptions();

        // System proxy must be well configured. Check that this is the case.
        if (environment.containsProperty("system.proxy.host")) {
            proxyOptions.setHost(environment.getProperty("system.proxy.host"));
        } else {
            errors.append("'system.proxy.host' ");
        }

        try {
            proxyOptions.setPort(Integer.parseInt(Objects.requireNonNull(environment.getProperty("system.proxy.port"))));
        } catch (Exception e) {
            errors.append("'system.proxy.port' [").append(environment.getProperty("system.proxy.port")).append("] ");
        }

        try {
            proxyOptions.setType(ProxyType.valueOf(environment.getProperty("system.proxy.type")));
        } catch (Exception e) {
            errors.append("'system.proxy.type' [").append(environment.getProperty("system.proxy.type")).append("] ");
        }

        proxyOptions.setUsername(environment.getProperty("system.proxy.username"));
        proxyOptions.setPassword(environment.getProperty("system.proxy.password"));

        if (errors.length() == 0) {
            return proxyOptions;
        } else {
            LOGGER.warn("An api endpoint (name[{}] type[{}] target[{}]) requires a system proxy to be defined but some configurations are missing or not well defined: {}", endpoint.getName(), endpoint.getType(), endpoint.getTarget(), errors);
            LOGGER.warn("Ignoring system proxy");
            return null;
        }
    }
>>>>>>> 5f73f4a0
}<|MERGE_RESOLUTION|>--- conflicted
+++ resolved
@@ -487,52 +487,6 @@
                     '}');
         }
     }
-<<<<<<< HEAD
-=======
-
-    private URI getEncodedURI(URI uri) {
-
-        // Path segments must be encoded to avoid bad URI syntax
-        String [] segments = uri.getRawPath().split(URI_PATH_SEPARATOR);
-        StringJoiner pathBuilder = new StringJoiner(URI_PATH_SEPARATOR);
-
-        for(String pathSeg : segments) {
-            pathBuilder.add(UrlEscapers.urlPathSegmentEscaper().escape(pathSeg));
-        }
-
-        String encodedPath = pathBuilder.toString();
-        String encodedQuery = null;
-        if(uri.getRawQuery() != null) {
-            StringJoiner queryBuilder = new StringJoiner("&");
-            String query = uri.getRawQuery();
-            //EndpointInvoker.buildURI use only the '&' as a query parameter separator. No need to test ';'
-            String[] params = query.split("&");
-            for (String param: params) {
-                try {
-                    int equalIndex = param.indexOf('=');
-                    if (equalIndex >= 0) {
-                        String encodeKey = URLEncoder.encode(param.substring(0, equalIndex), Charset.defaultCharset().name());
-                        String encodeValue = URLEncoder.encode(param.substring(equalIndex+1), Charset.defaultCharset().name());
-                        queryBuilder.add(encodeKey + '=' + encodeValue);
-
-                    } else {
-                        queryBuilder.add(URLEncoder.encode(param, Charset.defaultCharset().name()));
-                    }
-                } catch (UnsupportedEncodingException e) {
-                    LOGGER.error("An error occurs when trying to encode " + param + ". Add the unencoded value.", e);
-                    queryBuilder.add(param);
-                }
-            }
-            encodedQuery = queryBuilder.toString();
-        }
-
-        return URI.create(
-                uri.getScheme() + "://" +
-                        uri.getHost()+
-                        (uri.getPort()==-1?"":(':' + uri.getPort()))+
-                        encodedPath+
-                        ((encodedQuery==null) ? "" : '?' + encodedQuery));
-    }
 
     private ProxyOptions getSystemProxyOptions() {
 
@@ -569,5 +523,4 @@
             return null;
         }
     }
->>>>>>> 5f73f4a0
 }